--- conflicted
+++ resolved
@@ -1,10 +1,6 @@
 // backend/src/core/constants.js
 
-<<<<<<< HEAD
-const SERVER_VERSION = "2.0.1"; // Update this version number with each release
-=======
-const SERVER_VERSION = "2.0.0"; // Update this version number with each release
->>>>>>> 459af19f
+const SERVER_VERSION = "9.0.1-test";
 
 const SUITS = { H: "Hearts", D: "Diamonds", C: "Clubs", S: "Spades" };
 const RANKS_ORDER = ["6", "7", "8", "9", "J", "Q", "K", "10", "A"];
